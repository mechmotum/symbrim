from __future__ import annotations

import pytest
from brim.bicycle.grounds import FlatGround
from sympy import Symbol
from sympy.physics.mechanics import Vector
from sympy.physics.mechanics._system import System

try:
    from brim.utilities.plotting import PlotModel
    from symmeplot import PlotFrame
except ImportError:
    PlotModel = None


class TestFlatGround:
    @pytest.fixture()
    def _setup(self) -> None:
        self.ground = FlatGround("ground")
        self.ground.define_objects()

    def test_default(self, _setup) -> None:
        assert self.ground.name == "ground"
        assert self.ground.frame == self.ground.body.frame
        assert self.ground.get_normal(self.ground.origin) == -self.ground.frame.z
        assert self.ground.get_tangent_vectors(self.ground.origin) == (
            self.ground.frame.x, self.ground.frame.y)
        assert self.ground.origin == self.ground.body.masscenter
        assert self.ground.origin.vel(self.ground.frame) == 0
        assert isinstance(self.ground.system, System)

    @pytest.mark.parametrize("normal, n_idx, pl_idx1, pl_idx2", [
        ("+x", 0, 1, 2),
        ("-x", 0, 1, 2),
        ("+y", 1, 0, 2),
        ("-y", 1, 0, 2),
        ("+z", 2, 0, 1),
        ("-z", 2, 0, 1),
        ("x", 0, 1, 2),
        ("y", 1, 0, 2),
        ("z", 2, 0, 1),
    ])
    def test_normal(self, normal: str, n_idx: int, pl_idx1: int, pl_idx2: int) -> None:
        ground = FlatGround("ground", normal)
        ground.define_objects()
        vectors = (ground.frame.x, ground.frame.y, ground.frame.z)
        times = -1 if normal[0] == "-" else 1
        assert ground.get_normal(ground.origin) == times * vectors[n_idx]
        assert ground.get_tangent_vectors(ground.origin) == (
            vectors[pl_idx1], vectors[pl_idx2])

<<<<<<< HEAD
    @pytest.mark.skipif(PlotModel is None, reason="symmeplot not installed")
    def test_plotting(self):
        ground = FlatGround("ground")
        ground.define_all()
        plot_model = PlotModel(ground.system.frame, ground.system.origin, ground)
        assert len(plot_model.children) == 1
        assert isinstance(plot_model.children[0], PlotFrame)
=======
    @pytest.mark.parametrize("tp", ["tuple", "vector", "point"])
    @pytest.mark.parametrize("position, expected", [
        ((Symbol("x"), Symbol("y"), Symbol("z")),
         (Symbol("x"), Symbol("y"), Symbol("z"))),
        ((Symbol("x"), Symbol("y")), (Symbol("x"), Symbol("y"), 0))])
    def test_parse_plane_position(self, _setup, tp, position, expected) -> None:
        if tp == "vector" or tp == "point":
            position = Vector(0)
            for i, v in enumerate("xyz"):
                if i < len(expected):
                    position += expected[i] * self.ground.frame[v]
        if tp == "point":
            position = self.ground.origin.locatenew("p", position)
        assert self.ground._parse_plane_position(position) == expected

    @pytest.mark.parametrize("position", [
        (Symbol("x"), Symbol("y"), Symbol("z"), Symbol("w")),
        (Symbol("x"), )])
    def test_parse_plane_position_error(self, _setup, position) -> None:
        with pytest.raises(ValueError):
            self.ground._parse_plane_position(position)
>>>>>>> bf35bfc5
<|MERGE_RESOLUTION|>--- conflicted
+++ resolved
@@ -49,15 +49,6 @@
         assert ground.get_tangent_vectors(ground.origin) == (
             vectors[pl_idx1], vectors[pl_idx2])
 
-<<<<<<< HEAD
-    @pytest.mark.skipif(PlotModel is None, reason="symmeplot not installed")
-    def test_plotting(self):
-        ground = FlatGround("ground")
-        ground.define_all()
-        plot_model = PlotModel(ground.system.frame, ground.system.origin, ground)
-        assert len(plot_model.children) == 1
-        assert isinstance(plot_model.children[0], PlotFrame)
-=======
     @pytest.mark.parametrize("tp", ["tuple", "vector", "point"])
     @pytest.mark.parametrize("position, expected", [
         ((Symbol("x"), Symbol("y"), Symbol("z")),
@@ -79,4 +70,11 @@
     def test_parse_plane_position_error(self, _setup, position) -> None:
         with pytest.raises(ValueError):
             self.ground._parse_plane_position(position)
->>>>>>> bf35bfc5
+
+    @pytest.mark.skipif(PlotModel is None, reason="symmeplot not installed")
+    def test_plotting(self):
+        ground = FlatGround("ground")
+        ground.define_all()
+        plot_model = PlotModel(ground.system.frame, ground.system.origin, ground)
+        assert len(plot_model.children) == 1
+        assert isinstance(plot_model.children[0], PlotFrame)